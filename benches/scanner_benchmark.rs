use std::{fs, sync::LazyLock, time::Duration};

use criterion::{black_box, criterion_group, criterion_main, Criterion, Throughput};
use scnr::{Scanner, ScannerBuilder, ScannerMode};

const PAR_SCANNER_INPUT: &str = include_str!("./input_1.par");
const VERYL_SCANNER_INPUT: &str = include_str!("./veryl_input.veryl");

static PAR_SCANNER_MODES: LazyLock<Vec<ScannerMode>> = LazyLock::new(|| {
    let path = concat!(env!("CARGO_MANIFEST_DIR"), "/tests/data/parol.json");
    let file = fs::File::open(path).unwrap();
    serde_json::from_reader(file).unwrap()
});

static VERLY_SCANNER_MODES: LazyLock<Vec<ScannerMode>> = LazyLock::new(|| {
    let path = concat!(env!("CARGO_MANIFEST_DIR"), "./benches/veryl_modes.json");
    let file = fs::File::open(path).unwrap();
    serde_json::from_reader(file).unwrap()
});

static PAR_SCANNER: LazyLock<Scanner> = LazyLock::new(|| {
    ScannerBuilder::new()
        .add_scanner_modes(&PAR_SCANNER_MODES)
        .build()
        .unwrap()
});

static VERYL_SCANNER: LazyLock<Scanner> = LazyLock::new(|| {
    ScannerBuilder::new()
        .add_scanner_modes(&VERLY_SCANNER_MODES)
        .build()
        .unwrap()
});

fn build_parol_scanner(c: &mut Criterion) {
    c.bench_function("build_par_scanner", |b| {
        b.iter(|| {
            black_box(
                ScannerBuilder::new()
                    .add_scanner_modes(&PAR_SCANNER_MODES)
                    .build()
                    .unwrap(),
            );
        });
    });
}

fn build_veryl_scanner(c: &mut Criterion) {
    c.bench_function("build_veryl_scanner", |b| {
        b.iter(|| {
            black_box(
                ScannerBuilder::new()
                    .add_scanner_modes(&PAR_SCANNER_MODES)
                    .build()
                    .unwrap(),
            );
        });
    });
}

fn run_parol_scanner(c: &mut Criterion) {
    let mut group = c.benchmark_group("parol_scanner_benchmark");
    group.throughput(Throughput::Bytes(PAR_SCANNER_INPUT.len() as u64));
    group.bench_function("throughput", |b| {
        b.iter(|| {
            // Create a matches iterator
            let find_iter = PAR_SCANNER.find_iter(PAR_SCANNER_INPUT);
            // Collect all matches
            for t in find_iter {
                black_box(t);
            }
        });
    });
}

fn run_veryl_scanner(c: &mut Criterion) {
    let mut group = c.benchmark_group("veryl_scanner_benchmark");
    group.throughput(Throughput::Bytes(VERYL_SCANNER_INPUT.len() as u64));
    group.bench_function("throughput", |b| {
        b.iter(|| {
            // Create a matches iterator
            let find_iter = VERYL_SCANNER.find_iter(VERYL_SCANNER_INPUT);
            // Collect all matches
            for t in find_iter {
                black_box(t);
            }
        });
    });
}

criterion_group! {
    name = benchesscanner;
<<<<<<< HEAD
    config = Criterion::default().measurement_time(Duration::from_secs(10));
=======
    config = Criterion::default().measurement_time(Duration::from_secs(15)).sample_size(50);
>>>>>>> 6f8edfb7
    targets = run_parol_scanner, run_veryl_scanner
}

criterion_group! {
    name = benchesbuilder;
    config = Criterion::default();
    targets = build_parol_scanner, build_veryl_scanner
}

criterion_main!(benchesscanner, benchesbuilder);<|MERGE_RESOLUTION|>--- conflicted
+++ resolved
@@ -90,11 +90,7 @@
 
 criterion_group! {
     name = benchesscanner;
-<<<<<<< HEAD
-    config = Criterion::default().measurement_time(Duration::from_secs(10));
-=======
     config = Criterion::default().measurement_time(Duration::from_secs(15)).sample_size(50);
->>>>>>> 6f8edfb7
     targets = run_parol_scanner, run_veryl_scanner
 }
 
